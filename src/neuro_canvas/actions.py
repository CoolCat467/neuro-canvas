--- conflicted
+++ resolved
@@ -678,7 +678,40 @@
         Canvas().bucket_fill((x, y))
         return True, f"Bucket filled at {(x, y)}"
 
-<<<<<<< HEAD
+class ExportAction(AbstractAction):
+    @property
+    @override
+    def name(self) -> str:
+        return "export"
+
+    @property
+    @override
+    def desc(self) -> str:
+        return (
+            "Saves your drawing as a PNG."
+        )
+
+    @property
+    @override
+    def schema(self) -> Dict[str, object]:
+        return {
+            "type": "object",
+            "properties": { "filename": { "type": "string" } },
+            "required": ["filename"]
+        }
+
+    @override
+    async def perform_action(self, data: Optional[Dict]) -> Tuple[bool, Optional[str]]:
+        assert data, "'data' was expected but was set to None"
+        filename = data["filename"]
+
+        successful = Canvas().export(filename)
+
+        if successful:
+            return True, f"Drawing saved as {filename}.png"
+        else:
+            return False, f"Saving failed. '{filename}' is likely not a valid filename."
+
 class AddLayerAction(AbstractAction):
     @property
     @override
@@ -756,27 +789,11 @@
     def desc(self) -> str:
         return "Sets the visibility of the specified layer using a value between 0 (invisible) and 1 (fully visible)."
     
-=======
-class ExportAction(AbstractAction):
-    @property
-    @override
-    def name(self) -> str:
-        return "export"
-
-    @property
-    @override
-    def desc(self) -> str:
-        return (
-            "Saves your drawing as a PNG."
-        )
-
->>>>>>> ef9dba49
-    @property
-    @override
-    def schema(self) -> Dict[str, object]:
-        return {
-            "type": "object",
-<<<<<<< HEAD
+    @property
+    @override
+    def schema(self) -> Dict[str, object]:
+        return {
+            "type": "object",
             "required": ["name", "visibility"],
             "properties": {
                 "name": {"type": "string"},
@@ -830,22 +847,5 @@
             return True, f"Layer '{layer_name}' does not exist."
         canvas.switch_active_layer(layer_name)
         return True, f"Switched active layer to: {layer_name}"
-=======
-            "properties": { "filename": { "type": "string" } },
-            "required": ["filename"]
-        }
-
-    @override
-    async def perform_action(self, data: Optional[Dict]) -> Tuple[bool, Optional[str]]:
-        assert data, "'data' was expected but was set to None"
-        filename = data["filename"]
-
-        successful = Canvas().export(filename)
-
-        if successful:
-            return True, f"Drawing saved as {filename}.png"
-        else:
-            return False, f"Saving failed. '{filename}' is likely not a valid filename."
->>>>>>> ef9dba49
 
 all_actions = [action_class() for action_class in AbstractAction.__subclasses__()]